import asyncio
import logging
import platform
import subprocess
import ssl
import sys
import webbrowser
import time
from functools import partial
from contextlib import suppress
from typing import List, Optional, NewType, Dict, AsyncGenerator, Any, Callable

import certifi
from galaxy.api.plugin import Plugin, create_and_run_plugin
from galaxy.api.types import (
    LocalGame,
    LocalGameState,
    UserPresence,
    UserInfo,
    Game,
    GameLibrarySettings,
    GameTime,
    Achievement,
    SubscriptionGame,
    Subscription,
)
from galaxy.api.errors import (
    AccessDenied,
    InvalidCredentials,
    NetworkError,
    UnknownError,
)
from galaxy.api.consts import Platform

from backend_interface import BackendInterface
from backend_public_profiles import PublicProfilesBackend
from backend_steam_network import SteamNetworkBackend
from backend_configuration import BackendMode, BackendConfiguration, USER_CONFIG_LOCATION
from http_client import HttpClient
from client import (
    StateFlags,
    local_games_list,
    get_state_changes,
    get_client_executable,
    load_vdf,
    get_library_folders,
    get_app_manifests,
    app_id_from_manifest_path,
)
from persistent_cache_state import PersistentCacheState
from registry_monitor import get_steam_registry_monitor
from uri_scheme_handler import is_uri_handler_installed
from user_profile import UserProfileChecker
from version import __version__


logger = logging.getLogger(__name__)

Timestamp = NewType("Timestamp", int)

COOLDOWN_TIME = 5
AUTH_SETUP_ON_VERSION__CACHE_KEY = "auth_setup_on_version"

BACKEND_MAP = {
    BackendMode.PublicProfiles: PublicProfilesBackend,
    BackendMode.SteamNetwork: SteamNetworkBackend,
}


def is_windows():
    return platform.system().lower() == "windows"


class SteamPlugin(Plugin):
    def __init__(self, reader, writer, token):
        super().__init__(Platform.Steam, __version__, reader, writer, token)

        # local features
        self._regmon = get_steam_registry_monitor()
        self._local_games_cache: Optional[List[LocalGame]] = None
        self._last_launch: Timestamp = 0
        self._update_local_games_task = asyncio.create_task(asyncio.sleep(0))

        # http client
        self._ssl_context = ssl.SSLContext(ssl.PROTOCOL_TLS_CLIENT)
        self._ssl_context.load_verify_locations(certifi.where())
        self._http_client = HttpClient()
        self._user_profile_checker = UserProfileChecker(self._http_client)

        # cache management
        self._persistent_storage_state = PersistentCacheState()
        self._pushing_cache_task = asyncio.create_task(asyncio.sleep(0))

        # backend client
        self._backend_config = BackendConfiguration()
        self._backend_config.read_strict(USER_CONFIG_LOCATION)
        self.__backend_mode = self._backend_config.initial_mode
        self.__backend: Optional[BackendInterface] = None

    @property
    def features(self):
        curr_backend_cls = BACKEND_MAP[self.__backend_mode]
        non_backend_features = set(super().features) - set(BackendInterface.POSSIBLE_FEATURES)
        return list(non_backend_features | curr_backend_cls.features())

    @property
    def _backend(self) -> BackendInterface:
        if self.__backend is None:
            raise UnknownError("Backend not set")
        return self.__backend
    
    def handshake_complete(self):
        self._load_backend(self.__backend_mode)
        with suppress(OSError):
            self._backend_config.regenerate_user_config(USER_CONFIG_LOCATION)

    def _switch_backend(self, backend: Optional[BackendMode]):
        logger.info(f"Requested backend switch from {self.__backend_mode} to {backend}")
        if backend is None:
            raise ValueError("Backend switch stopped as requested.")
        if backend == self.__backend_mode:
            raise ValueError(f"Backend switch refused: alredy on {backend}.")
        self._load_backend(backend)

    def _load_backend(self, backend_mode: BackendMode):
        backend_specification = dict(
            http_client=self._http_client,
            user_profile_checker=self._user_profile_checker,
            persistent_storage_state=self._persistent_storage_state,
            persistent_cache=self.persistent_cache,
            store_credentials=self.store_credentials,
        )
        if backend_mode == BackendMode.SteamNetwork:
            backend_specification.update(
                ssl_context=self._ssl_context,
                update_user_presence=self.update_user_presence,
                add_game=self.add_game,
            )

        try:
            self.__backend = BACKEND_MAP[backend_mode](**backend_specification)
        except KeyError:
            raise ValueError(f"Unknown backend mode: {backend_mode}")
        self.__backend_mode = backend_mode
    
    async def pass_login_credentials(self, step, credentials, cookies):
        result = await self._backend.pass_login_credentials(step, credentials, cookies)
        self.__store_current_version_in_cache(key=AUTH_SETUP_ON_VERSION__CACHE_KEY)
        return result

    def __store_current_version_in_cache(self, key: str):
        if self.persistent_cache.get(key) != __version__:
            self.persistent_cache[key] = __version__
            self.push_cache()
        
    async def authenticate(self, stored_credentials=None):

        def credentials_problem_handler(fallback: Callable = self.lost_authentication):
            try:
                self._switch_backend(self._backend_config.fallback_mode) 
            except ValueError:
                fallback()
            except Exception as e:
                logger.error(f"Unexpected problem during backend switch: {e!r}")
                fallback()
            else:
                self._backend.register_auth_lost_callback(credentials_problem_handler)

        def raise_exception(exc):
            raise exc

        try:
            auth = await self._backend.authenticate(stored_credentials)
        except NetworkError:  # casuses "Offline. Retry"
            raise
        except (
            InvalidCredentials, AccessDenied,  # re-raised would cause "Connection Lost"
            Exception  # re-raised would cause "Offline. Retry"
        ) as e:
            logger.warning(f"Authentication for initial backend failed with {e!r}")
            credentials_problem_handler(partial(raise_exception, e))
            auth = await self._backend.authenticate(stored_credentials)
        else:
            self._backend.register_auth_lost_callback(credentials_problem_handler)
        return auth

    async def shutdown(self):
        self._regmon.close()
        await self._http_client.close()
        await self._backend.shutdown()

        with suppress(asyncio.CancelledError):
            self._update_local_games_task.cancel()
            self._pushing_cache_task.cancel()
            await self._update_local_games_task
            await self._pushing_cache_task

    async def get_owned_games(self) -> List[Game]:
        return await self._backend.get_owned_games()

    async def get_subscriptions(self) -> List[Subscription]:
        return await self._backend.get_subscriptions()

    async def prepare_subscription_games_context(self, subscription_names: List[str]) -> Any:
        return await self._backend.prepare_subscription_games_context(subscription_names)

<<<<<<< HEAD
        try:
            witcher_3_app_id = "292030"
            witcher_3_dlc_app_ids = ("355880", "378648", "378649")

            witcher_3_dlc_pass_set = {"355880"}
            witcher_3_dlc_set = {"378648", "378649"}

            witcher_3_title = None
            witcher_3_owned_dlc_set = set()

            async for app in self._games_cache.get_owned_games():
                if app.appid == witcher_3_app_id:
                    witcher_3_title = app.title
                elif app.appid in witcher_3_dlc_app_ids:
                    witcher_3_owned_dlc_set.add(app.appid)

                owned_games.append(
                    Game(
                        str(app.appid),
                        app.title,
                        [],
                        LicenseInfo(LicenseType.SinglePurchase, None)
                    )
                )

            owns_witcher_3_dlc_pass = len(witcher_3_dlc_pass_set - witcher_3_owned_dlc_set) == 0
            owns_witcher_3_dlcs = len(witcher_3_dlc_set - witcher_3_owned_dlc_set) == 0

            if owns_witcher_3_dlc_pass or owns_witcher_3_dlcs:
                owned_games.append(Game(
                    "499450",
                    witcher_3_title,
                    [],
                    LicenseInfo(LicenseType.SinglePurchase, None)
                ))


        except (KeyError, ValueError):
            logger.exception("Can not parse backend response")
            raise UnknownBackendResponse()


        finally:
            self._owned_games_parsed = True
        self.persistent_cache['games'] = self._games_cache.dump()
        self._persistent_storage_state.modified = True

        return owned_games
=======
    async def get_subscription_games(
        self, subscription_name: str, context: Any
    ) -> AsyncGenerator[List[SubscriptionGame], None]:
        async for hunk in self._backend.get_subscription_games(subscription_name, context):
            yield hunk
>>>>>>> 33c49334

    async def prepare_achievements_context(self, game_ids: List[str]) -> Any:
        return await self._backend.prepare_achievements_context(game_ids)

    async def get_unlocked_achievements(self, game_id: str, context: Any) -> List[Achievement]:
        return await self._backend.get_unlocked_achievements(game_id, context)

    async def prepare_game_times_context(self, game_ids: List[str]) -> Any:
        return await self._backend.prepare_game_times_context(game_ids)

    async def get_game_time(self, game_id: str, context: Dict[int, int]) -> GameTime:
        return await self._backend.get_game_time(game_id, context)

    async def prepare_game_library_settings_context(self, game_ids: List[str]) -> Any:
        return await self._backend.prepare_game_library_settings_context(game_ids)

    async def get_game_library_settings(self, game_id: str, context: Any) -> GameLibrarySettings:
        return await self._backend.get_game_library_settings(game_id, context)

    async def get_friends(self) -> List[UserInfo]:
        return await self._backend.get_friends()

    async def prepare_user_presence_context(self, user_ids: List[str]) -> Any:
        return await self._backend.prepare_user_presence_context(user_ids)

    async def get_user_presence(self, user_id: str, context: Any) -> UserPresence:
        return await self._backend.get_user_presence(user_id, context)

    def achievements_import_complete(self):
        self._backend.achievements_import_complete()

    def game_times_import_complete(self):
        self._backend.game_times_import_complete()

    def game_library_settings_import_complete(self):
        self._backend.game_library_settings_import_complete()

    def user_presence_import_complete(self):
        self._backend.user_presence_import_complete()

    def subscription_games_import_complete(self):
        self._backend.subscription_games_import_complete()

    async def _update_local_games(self):
        loop = asyncio.get_running_loop()
        new_list = await loop.run_in_executor(None, local_games_list)
        notify_list = get_state_changes(self._local_games_cache, new_list)
        self._local_games_cache = new_list
        for game in notify_list:
            if LocalGameState.Running in game.local_game_state:
                self._last_launch = time.time()
            self.update_local_game_status(game)
        await asyncio.sleep(COOLDOWN_TIME)

    async def _push_cache(self):
        self.push_cache()
        self._persistent_storage_state.modified = False
        await asyncio.sleep(
            COOLDOWN_TIME
        )  # lower pushing cache rate to do not clog socket in case of big cache

    def tick(self):
        self._backend.tick()

        if (
            self._local_games_cache is not None
            and self._update_local_games_task.done()
            and self._regmon.is_updated()
        ):
            self._update_local_games_task = asyncio.create_task(self._update_local_games())

        if self._pushing_cache_task.done() and self._persistent_storage_state.modified:
            self._pushing_cache = asyncio.create_task(self._push_cache())

    async def get_local_games(self):
        loop = asyncio.get_running_loop()
        self._local_games_cache = await loop.run_in_executor(None, local_games_list)
        return self._local_games_cache

    @staticmethod
    def _steam_command(command, game_id):
        if game_id == "499450":
            game_id = "292030"
        if is_uri_handler_installed("steam"):
            webbrowser.open("steam://{}/{}".format(command, game_id))
        else:
            webbrowser.open("https://store.steampowered.com/about/")

    async def launch_game(self, game_id):
        SteamPlugin._steam_command("launch", game_id)

    async def install_game(self, game_id):
        SteamPlugin._steam_command("install", game_id)

    async def uninstall_game(self, game_id):
        SteamPlugin._steam_command("uninstall", game_id)

    async def prepare_local_size_context(self, game_ids: List[str]) -> Dict[str, str]:
        library_folders = get_library_folders()
        app_manifests = list(get_app_manifests(library_folders))
        return {app_id_from_manifest_path(path): path for path in app_manifests}

    async def get_local_size(self, game_id: str, context: Dict[str, str]) -> Optional[int]:
        try:
            manifest_path = context[game_id]
        except KeyError:  # not installed
            return 0
        try:
            manifest = load_vdf(manifest_path)
            app_state = manifest["AppState"]
            state_flags = StateFlags(int(app_state["StateFlags"]))
            if StateFlags.FullyInstalled in state_flags:
                return int(app_state["SizeOnDisk"])
            else:  # as SizeOnDisk is 0
                return int(app_state["BytesDownloaded"])
        except Exception as e:
            logger.warning("Cannot parse SizeOnDisk in %s: %r", manifest_path, e)
            return None

    async def shutdown_platform_client(self) -> None:
        launch_debounce_time = 30
        if time.time() < self._last_launch + launch_debounce_time:
            # workaround for quickly closed game (Steam sometimes dumps false positive just after a launch)
            logging.info("Ignoring shutdown request because game was launched a moment ago")
            return
        if is_windows():
            exe = get_client_executable()
            if exe is None:
                return
            cmd = '"{}" -shutdown -silent'.format(exe)
        else:
            cmd = "osascript -e 'quit app \"Steam\"'"
        logger.debug("Running command '%s'", cmd)
        process = await asyncio.create_subprocess_shell(
            cmd, stdout=subprocess.DEVNULL, stderr=subprocess.DEVNULL
        )
        await process.communicate()


def main():
    create_and_run_plugin(SteamPlugin, sys.argv)


if __name__ == "__main__":
    main()<|MERGE_RESOLUTION|>--- conflicted
+++ resolved
@@ -204,62 +204,11 @@
     async def prepare_subscription_games_context(self, subscription_names: List[str]) -> Any:
         return await self._backend.prepare_subscription_games_context(subscription_names)
 
-<<<<<<< HEAD
-        try:
-            witcher_3_app_id = "292030"
-            witcher_3_dlc_app_ids = ("355880", "378648", "378649")
-
-            witcher_3_dlc_pass_set = {"355880"}
-            witcher_3_dlc_set = {"378648", "378649"}
-
-            witcher_3_title = None
-            witcher_3_owned_dlc_set = set()
-
-            async for app in self._games_cache.get_owned_games():
-                if app.appid == witcher_3_app_id:
-                    witcher_3_title = app.title
-                elif app.appid in witcher_3_dlc_app_ids:
-                    witcher_3_owned_dlc_set.add(app.appid)
-
-                owned_games.append(
-                    Game(
-                        str(app.appid),
-                        app.title,
-                        [],
-                        LicenseInfo(LicenseType.SinglePurchase, None)
-                    )
-                )
-
-            owns_witcher_3_dlc_pass = len(witcher_3_dlc_pass_set - witcher_3_owned_dlc_set) == 0
-            owns_witcher_3_dlcs = len(witcher_3_dlc_set - witcher_3_owned_dlc_set) == 0
-
-            if owns_witcher_3_dlc_pass or owns_witcher_3_dlcs:
-                owned_games.append(Game(
-                    "499450",
-                    witcher_3_title,
-                    [],
-                    LicenseInfo(LicenseType.SinglePurchase, None)
-                ))
-
-
-        except (KeyError, ValueError):
-            logger.exception("Can not parse backend response")
-            raise UnknownBackendResponse()
-
-
-        finally:
-            self._owned_games_parsed = True
-        self.persistent_cache['games'] = self._games_cache.dump()
-        self._persistent_storage_state.modified = True
-
-        return owned_games
-=======
     async def get_subscription_games(
         self, subscription_name: str, context: Any
     ) -> AsyncGenerator[List[SubscriptionGame], None]:
         async for hunk in self._backend.get_subscription_games(subscription_name, context):
             yield hunk
->>>>>>> 33c49334
 
     async def prepare_achievements_context(self, game_ids: List[str]) -> Any:
         return await self._backend.prepare_achievements_context(game_ids)
